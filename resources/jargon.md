Here are some terms, jargon, and abbreviations that are used in the technology world, which you might not be familiar with, or which may mean something different in tech than in ordinary English.

# Contribution

Instructors, TAs, staff, volunteers, and students: if you come across a term you don't know, please look it up and submit a PR adding it to this list!

Please keep the list in alphabetical order.

# Jargon

- **argument**: An input passed to a function in a call to it, related to parameter. A function can take zero, one or many arguments. Most languages also provide a way to pass a variable number of arguments. 

- **command line interface**: A text based interface to the operating system. Programs or commands are invoked by typing them. There is a long and rich history of using these simple programs and even using them in combination. A rough synonym for console. 

- **console**: A text based interface to the operating system. A rough synonym for command line. 

- **dictionary**: A synonym for an [associative data structure](https://en.wikipedia.org/wiki/Associative_array), which maps keys to values.

- **foo**: A common placeholder name used for variables and functions when the actual name isn't important. See [foobar](https://en.wikipedia.org/wiki/Foobar).

- **high level**: 
    1. An overview with less detail. Ex., "We're going to discuss the requirements on a high level before we get into the implementation."
    1. When used to describe languages and technology it often indicates a simpler means of doing something.

- **iterate**: v. To do something repeatedly [iterate](http://www.thefreedictionary.com/iterate). Iterate
is used both in direct coding applications as well as metaphorically about any process such as a project. 

- **iterator**: n. A variable used to access and advance an index during loop operation. 

- **holy war**: An unsolvable debate about some aspect of computing that has strong adherents in more than one camp. It's good to recognize when an issue is one of style or choice and when it's being presented otherwise. For example, iOS vs. Android (mobile OSs/phones), Mac vs. PC (computers), spaces vs. tabs (code formatting), vi vs. Emacs (text editors).

- **[HTTP](https://en.wikipedia.org/wiki/Hypertext_Transfer_Protocol) = Hypertext Transport Protocol**: The TCP-based network protocol used to transmit web pages and other resources over the Internet.

- **low level**: Using technology that's more basic and "closer to the machine." It's often used to compare programming languages. C is a low level language as compared to JavaScript. This implies it's more challenging to use and more at risk to crash.

- **native**: We distinguish a native app from a web-based solution. Native apps have the potential to perform better with more complicated and sophisticated features and interfaces. The contrast is a cross-platform or web-based app. 

- **parameter**: An input to a function, specifically in its definition, related to argument. A function can define zero, one or many parameters. Most languages also provide a way to pass a variable number of arguments. 

<<<<<<< HEAD
- **set**: v. To assign a value to a variable.
	adv. The state in which a variable has a value. For example, the variable numberOfHamburgers is currently set (it is equal to 10). This is in contrast to unset/nil/null.
=======
>>>>>>> 787dbf67

# TODO

initialize, nil/null, idiomatic, nested, diagnostic, lifecycle, operating system
<|MERGE_RESOLUTION|>--- conflicted
+++ resolved
@@ -37,11 +37,8 @@
 
 - **parameter**: An input to a function, specifically in its definition, related to argument. A function can define zero, one or many parameters. Most languages also provide a way to pass a variable number of arguments. 
 
-<<<<<<< HEAD
 - **set**: v. To assign a value to a variable.
 	adv. The state in which a variable has a value. For example, the variable numberOfHamburgers is currently set (it is equal to 10). This is in contrast to unset/nil/null.
-=======
->>>>>>> 787dbf67
 
 # TODO
 
