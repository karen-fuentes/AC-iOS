# Standards
Use collections to organize information and solve problems

# Objectives
Students will be able to:
* Access and Modify Arrays
* Iterate through arrays
* Use common array methods

### Vocabulary: array, collection, mutable, immutable

# Resources
Swift Programming: The Big Nerd Ranch Guide, Chapter 9

Apple's [Swift Language Reference, Collections](https://developer.apple.com/library/ios/documentation/Swift/Conceptual/Swift_Programming_Language/CollectionTypes.html#//apple_ref/doc/uid/TP40014097-CH8-ID105) *Seek to Optionals* in right hand menu.

# Assessment Materials
## Midday Check-in and solutions

# Lecture
## Warm up

# Creating an Array

Note: p.75 of the Big Nerd Ranch book shows an old syntax for creating and initializing an
Array. Ignore it. Use this syntax at all times.

```swift
var bucketList: [String]
```

This illustrates a core challenge for all software development that's particularly noticeable 
in iOS at this time: the need to improve the technology, sometimes at the expense of previous versions.

## Initializing an Array

```swift
// initialize with Array literals
var planets: [String] = ["Mercury", "Venus", "Earth", "Mars", "Jupiter", "Saturn", "Uranus", "Neptune"]
var dwarfPlanets: [String] = ["Pluto"]
```

But with the help of type inference we don't need the annotation.

```swift
var planets = ["Mercury", "Venus", "Earth", "Mars", "Jupiter", "Saturn", "Uranus", "Neptune"]
var dwarfPlanets = ["Pluto"]
```

Other initializers.


```swift
var threeDoubles = [Double](count: 3, repeatedValue: 0.0)
threeDoubles = [] // empty the array
threeDoubles.isEmpty
```
# Accessing and Modifying Arrays

## Arrays copy on assignment
```swift
var planetas = planets
```
**Question**: How can we go about proving this?

## append
```swift
var planets = ["Mercury", "Venus", "Earth", "Mars", "Jupiter", "Saturn", "Uranus", "Neptune"]

// what the heck
planets.append("Pluto")
```

The signature of the append method on Array is ```append(_:)```.  What is that thing that
looks like a broken smiley? We'll look at it closer when we cover functions. For now it's 
good to just think of ```_``` as a placeholder, similar to how it was a wildcard/placeholder
in ```case``` of a ```switch``` statement. Here it means that append takes one argument
and that we haven't explicitly renamed it.

### Append an entire array

```swift
let moonsOfJupiter = ["Io", "Europa", "Callisto", "Ganymede"]
var someHeavenlyBodies = planets + ["Sun", "Moon", "Halley's Comet"]
someHeavenlyBodies += moonsOfJupiter
```

## removeAtIndex

```swift
planets.removeAtIndex(8)
```

**Question** What's a more general solution for removing the last element of an array?

**Question** What might be a performance consideration with ```removeAtIndex(_:)```?

## count

```swift
planets.count
```

## Subscript access

```swift
// single
let earth = planets[2]
let gasGiants = planets[4...6] // what type is gasGiants?
```

### read
```swift
print(planets[2])
```

### append
```swift
planets[2] += " (home)"
```

### replace
```swift
planets[6] = "Urectum" // https://theinfosphere.org/Urectum
```

## Array Equality

Arrays support the ```==``` operator.

```swift
let galileanMoons = ["Io", "Europa", "Callisto", "Ganymede"]
galileanMoons == moonsOfJupiter
```

## Immutable Arrays

Try to declare arrays with ```let``` if you know you will not change them.
This allows the Swift compiler to make optimizations.


## Arrays can be multidimensional

```swift
let theMatrix = [[1, 2, 3],
                 [4, 5, 6],
                 [7, 8, 9]]

print(theMatrix[2][0])
```
## NYT
Write a loop to print out the matrix.
<<<<<<< HEAD

## Applications of Arrays
1. Find an element of an array.
2. Find a missing number in 0...100
3. Find the largest number.
4. Find the second smallest number.


### Strings as Arrays
1. Copy the characters of a string into an array.
2. Find a character in that array. d
=======

## Applications of Arrays

### Strings as Arrays
>>>>>>> 53be0b0a
<|MERGE_RESOLUTION|>--- conflicted
+++ resolved
@@ -150,7 +150,6 @@
 ```
 ## NYT
 Write a loop to print out the matrix.
-<<<<<<< HEAD
 
 ## Applications of Arrays
 1. Find an element of an array.
@@ -158,13 +157,6 @@
 3. Find the largest number.
 4. Find the second smallest number.
 
-
 ### Strings as Arrays
 1. Copy the characters of a string into an array.
-2. Find a character in that array. d
-=======
-
-## Applications of Arrays
-
-### Strings as Arrays
->>>>>>> 53be0b0a
+2. Find a character in that array. d