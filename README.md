# Access Code 3.2: Mobile Development with iOS

<<<<<<< HEAD
Happy Friday -- truly something to be happy about.

Today's lesson is on [Loops](/lessons/loops)

=======
Have a good weekend!

Weekend [homework](/homework/week-1-homework.md)

Monday's lesson is on [Strings](/lessons/strings). Note there is a little more reading than usual. 

>>>>>>> 1a00eb1a
## Schedule

- [Lesson Schedule](schedule.md)<|MERGE_RESOLUTION|>--- conflicted
+++ resolved
@@ -1,18 +1,11 @@
 # Access Code 3.2: Mobile Development with iOS
 
-<<<<<<< HEAD
-Happy Friday -- truly something to be happy about.
-
-Today's lesson is on [Loops](/lessons/loops)
-
-=======
 Have a good weekend!
 
 Weekend [homework](/homework/week-1-homework.md)
 
 Monday's lesson is on [Strings](/lessons/strings). Note there is a little more reading than usual. 
 
->>>>>>> 1a00eb1a
 ## Schedule
 
 - [Lesson Schedule](schedule.md)